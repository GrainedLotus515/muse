import {Client, Collection, User} from 'discord.js';
import {inject, injectable} from 'inversify';
import ora from 'ora';
import {TYPES} from './types.js';
import container from './inversify.config.js';
import Command from './commands/index.js';
import debug from './utils/debug.js';
import handleGuildCreate from './events/guild-create.js';
import handleVoiceStateUpdate from './events/voice-state-update.js';
import errorMsg from './utils/error-msg.js';
import {isUserInVoice} from './utils/channels.js';
import Config from './services/config.js';
import {generateDependencyReport} from '@discordjs/voice';
import {REST} from '@discordjs/rest';
import {Routes} from 'discord-api-types/v9';

@injectable()
export default class {
  private readonly client: Client;
  private readonly token: string;
  private readonly env: string;
  private readonly commandsByName!: Collection<string, Command>;
  private readonly commandsByButtonId!: Collection<string, Command>;

  constructor(@inject(TYPES.Client) client: Client, @inject(TYPES.Config) config: Config) {
    this.client = client;
    this.token = config.DISCORD_TOKEN;
    this.env = config.NODE_ENV;
    this.commandsByName = new Collection();
    this.commandsByButtonId = new Collection();
  }

  public async listen(): Promise<void> {
    // Log environment
    console.log(`Starting environment: ${this.env}\n`);

    // Load in commands
    container.getAll<Command>(TYPES.Command).forEach(command => {
      // TODO: remove !
      if (command.slashCommand?.name) {
        this.commandsByName.set(command.slashCommand.name, command);
      }

      if (command.handledButtonIds) {
        command.handledButtonIds.forEach(id => this.commandsByButtonId.set(id, command));
      }
    });

    // Register event handlers
    this.client.on('interactionCreate', async interaction => {
      if (!interaction.isCommand()) {
        return;
      }

      const command = this.commandsByName.get(interaction.commandName);

      if (!command) {
        return;
      }

      if (!interaction.guild) {
        await interaction.reply(errorMsg('you can\'t use this bot in a DM'));
        return;
      }

      try {
        if (command.requiresVC && !isUserInVoice(interaction.guild, interaction.member.user as User)) {
          await interaction.reply({content: errorMsg('gotta be in a voice channel'), ephemeral: true});
          return;
        }

        if (command.executeFromInteraction) {
          await command.executeFromInteraction(interaction);
        }
      } catch (error: unknown) {
        debug(error);

        // This can fail if the message was deleted, and we don't want to crash the whole bot
        try {
          if (interaction.replied || interaction.deferred) {
            await interaction.editReply(errorMsg('something went wrong'));
          } else {
            await interaction.reply({content: errorMsg(error as Error), ephemeral: true});
          }
        } catch {}
      }
    });

    this.client.on('interactionCreate', async interaction => {
      if (!interaction.isButton()) {
        return;
      }

      const command = this.commandsByButtonId.get(interaction.customId);

      if (!command) {
        return;
      }

      try {
        if (command.handleButtonInteraction) {
          await command.handleButtonInteraction(interaction);
        }
      } catch (error: unknown) {
        debug(error);

        if (interaction.replied || interaction.deferred) {
          await interaction.editReply(errorMsg('something went wrong'));
        } else {
          await interaction.reply({content: errorMsg(error as Error), ephemeral: true});
        }
      }
    });

    const spinner = ora('📡 connecting to Discord...').start();

    this.client.once('ready', async () => {
      debug(generateDependencyReport());

<<<<<<< HEAD
      spinner.text = '📡 Updating commands in all guilds...';

      // Update commands
      const rest = new REST({version: '9'}).setToken(this.token);

      switch (this.env) {
        case 'production':
          // If production, set commands bot-wide
          await rest.put(
            Routes.applicationCommands(this.client.user!.id),
            {body: this.commandsByName.map(command => command.slashCommand ? command.slashCommand.toJSON() : null)},
          );
          break;
        default:
          // If development, set commands guild-wide
          this.client.guilds.cache.each(async guild => {
            await rest.put(
              Routes.applicationGuildCommands(this.client.user!.id, guild.id),
              {body: this.commandsByName.map(command => command.slashCommand ? command.slashCommand.toJSON() : null)},
            );
          });
      }

      spinner.succeed(`Ready! Invite the bot with https://discordapp.com/oauth2/authorize?client_id=${this.client.user?.id ?? ''}&scope=applications.commands%20bot&permissions=2184236096`);
=======
      spinner.succeed(`Ready! Invite the bot with https://discordapp.com/oauth2/authorize?client_id=${this.client.user?.id ?? ''}&scope=bot%20applications.commands&permissions=2184236096`);
>>>>>>> 83fa78e9
    });

    this.client.on('error', console.error);
    this.client.on('debug', debug);

    this.client.on('guildCreate', handleGuildCreate);
    this.client.on('voiceStateUpdate', handleVoiceStateUpdate);

    await this.client.login(this.token);
  }
}<|MERGE_RESOLUTION|>--- conflicted
+++ resolved
@@ -117,7 +117,6 @@
     this.client.once('ready', async () => {
       debug(generateDependencyReport());
 
-<<<<<<< HEAD
       spinner.text = '📡 Updating commands in all guilds...';
 
       // Update commands
@@ -140,11 +139,8 @@
             );
           });
       }
-
-      spinner.succeed(`Ready! Invite the bot with https://discordapp.com/oauth2/authorize?client_id=${this.client.user?.id ?? ''}&scope=applications.commands%20bot&permissions=2184236096`);
-=======
+      
       spinner.succeed(`Ready! Invite the bot with https://discordapp.com/oauth2/authorize?client_id=${this.client.user?.id ?? ''}&scope=bot%20applications.commands&permissions=2184236096`);
->>>>>>> 83fa78e9
     });
 
     this.client.on('error', console.error);
